{
  "name": "@alwatr/demo",
  "version": "0.27.0",
  "main": "index.js",
  "author": "S. Ali Mihandoost <ali.mihandoost@gmail.com> (https://ali.mihandoost.com)",
  "type": "module",
  "private": "true",
  "contributors": [
    "MohammadMahdi Zamanian <mm25zamanian@gmail.com>"
  ],
  "dependencies": {
<<<<<<< HEAD
    "@alwatr/logger": "~0.26.0",
    "@alwatr/fetch": "~0.26.0",
    "@alwatr/signal": "~0.26.0",
    "@alwatr/router": "~0.26.0",
    "@alwatr/i18n": "~0.26.0",
    "@alwatr/math": "~0.26.0",
    "@alwatr/type": "~0.26.0",
    "@alwatr/storage-client": "~0.26.0",
    "@alwatr/token": "~0.26.0",
=======
    "@alwatr/logger": "^0.27.0",
>>>>>>> 9396a593
    "tslib": "~2.4.1"
  }
}<|MERGE_RESOLUTION|>--- conflicted
+++ resolved
@@ -9,19 +9,15 @@
     "MohammadMahdi Zamanian <mm25zamanian@gmail.com>"
   ],
   "dependencies": {
-<<<<<<< HEAD
-    "@alwatr/logger": "~0.26.0",
-    "@alwatr/fetch": "~0.26.0",
-    "@alwatr/signal": "~0.26.0",
-    "@alwatr/router": "~0.26.0",
-    "@alwatr/i18n": "~0.26.0",
-    "@alwatr/math": "~0.26.0",
-    "@alwatr/type": "~0.26.0",
-    "@alwatr/storage-client": "~0.26.0",
-    "@alwatr/token": "~0.26.0",
-=======
-    "@alwatr/logger": "^0.27.0",
->>>>>>> 9396a593
+    "@alwatr/logger": "~0.27.0",
+    "@alwatr/fetch": "~0.27.0",
+    "@alwatr/signal": "~0.27.0",
+    "@alwatr/router": "~0.27.0",
+    "@alwatr/i18n": "~0.27.0",
+    "@alwatr/math": "~0.27.0",
+    "@alwatr/type": "~0.27.0",
+    "@alwatr/storage-client": "~0.27.0",
+    "@alwatr/token": "~0.27.0",
     "tslib": "~2.4.1"
   }
 }