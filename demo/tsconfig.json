{
  "extends": "../tsconfig.json",
  "compilerOptions": {
    "composite": true,
    "rootDir": ".",
    "outDir": ".",
    "tsBuildInfoFile": ".tsbuildinfo"
  },
  "include": ["**/*.ts"],
  "references": [
    {"path": "../packages/core/logger"},
    {"path": "../packages/core/fetch"},
    {"path": "../packages/core/signal"},
    {"path": "../packages/ui/icon"},
    {"path": "../packages/core/router"},
    {"path": "../packages/core/i18n"},
    {"path": "../packages/core/math"},
    {"path": "../packages/core/element"},
<<<<<<< HEAD
    {"path": "../packages/core/storage-client"},
=======
    {"path": "../packages/core/storage-engine"},
>>>>>>> 14b4f753
    {"path": "../packages/core/token"}
  ],
  "exclude": ["*.d.ts", "node_modules"]
}<|MERGE_RESOLUTION|>--- conflicted
+++ resolved
@@ -16,11 +16,8 @@
     {"path": "../packages/core/i18n"},
     {"path": "../packages/core/math"},
     {"path": "../packages/core/element"},
-<<<<<<< HEAD
+    {"path": "../packages/core/storage-engine"},
     {"path": "../packages/core/storage-client"},
-=======
-    {"path": "../packages/core/storage-engine"},
->>>>>>> 14b4f753
     {"path": "../packages/core/token"}
   ],
   "exclude": ["*.d.ts", "node_modules"]
